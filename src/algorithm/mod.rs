#[macro_export]
macro_rules! assert_delta {
    ($x:expr, $y:expr, $delta:expr) => {
        if (f64::abs($x - $y) > $delta) {
            panic!("{} != {}", $x, $y);
        }
    };
}

pub mod linear;
pub mod linkedlist;
pub mod map;
mod stats;
// mod linear;

use geo_types::Point;
// use crate::utils::stats::*;
// pub use linear::LinearModel;
// pub use linear::LogLinearModel;
// use log::*;
//
<<<<<<< HEAD
// pub trait Model {
//     fn name(&self) -> String;
//     fn predict(&self, x: f64) -> f64;
//     fn predict_list(&self, x_values: &Vec<f64>) -> Vec<f64>;
//     fn evaluate(&self, x_test: &Vec<f64>, y_test: &Vec<f64>) -> f64;
// }
//
=======
pub trait Model {
    fn name(&self) -> String;
    fn predict(&self, x: f64) -> f64;
    fn predict_list(&self, x_values: &Vec<f64>) -> Vec<f64>;
    fn evaluate(&self, x_test: &Vec<f64>, y_test: &Vec<f64>) -> f64;
}

>>>>>>> 09da7535
#[derive(Clone, Debug)]
pub struct ModelData {
    // x_values: Vec<f64>,
    // y_values: Vec<f64>,
    idx: usize,
<<<<<<< HEAD
    data: Vec<Point<f64>>,
    scaling_factor: f64,
}
//
// impl ModelData {
//     pub fn new(x_values: Vec<f64>, y_values: Vec<f64>) -> ModelData {
//         if x_values.len() != y_values.len() {
//             panic!(
//                 "lengths are not matched for x_values and y_values: x_values {}, y_values {}",
//                 x_values.len(),
//                 y_values.len()
//             );
//         }
//         let mut data = x_values
//             .into_iter()
//             .zip(y_values.into_iter())
//             .collect::<Vec<(f64, f64)>>();
//
//         data.sort_by(|a, b| a.1.partial_cmp(&b.1).unwrap());
//
//         ModelData {
//             data: data,
//             idx: 0usize,
//             scaling_factor: 1f64,
//         }
//     }
//
//     pub fn set_scale(&mut self, scale: f64) {
//         self.scaling_factor = scale;
//     }
//
//     pub fn len(&self) -> usize {
//         self.data.len()
//     }
//     pub fn get(&self, idx: usize) -> (f64, f64) {
//         self.data[idx]
//     }
//
//     pub fn get_x(&self, idx: usize) -> f64 {
//         self.data[idx].0
//     }
//
//     pub fn get_y(&self, idx: usize) -> f64 {
//         self.data[idx].1
//     }
//
//     pub fn get_range(&self, start: usize, end: usize) -> ModelData {
//         let mut range_x_value: Vec<f64> = vec![];
//         let mut range_y_value: Vec<f64> = vec![];
//         for i in start..end {
//             let (x, y) = self.get(i);
//             range_x_value.push(x);
//             range_y_value.push(y);
//         }
//         let range_data = range_x_value
//             .into_iter()
//             .zip(range_y_value.into_iter())
//             .collect::<Vec<(f64, f64)>>();
//
//         ModelData {
//             data: range_data,
//             idx: self.idx,
//             scaling_factor: self.scaling_factor,
//         }
//     }
//
//     pub fn get_all_x(&self) -> Vec<f64> {
//         self.data.iter().map(|(x, _)| *x).collect::<Vec<f64>>()
//     }
//
//     pub fn get_all_y(&self) -> Vec<f64> {
//         self.data
//             .iter()
//             .map(|(_, y)| *y * self.scaling_factor)
//             .collect::<Vec<f64>>()
//     }
// }
//
// impl Iterator for ModelData {
//     type Item = (f64, f64);
//
//     fn next(&mut self) -> Option<Self::Item> {
//         if self.idx >= self.len() {
//             return None;
//         }
//         let tuple = self.get(self.idx);
//         self.idx += 1usize;
//         return Some(tuple);
//     }
// }
=======
    data: Vec<(f64, f64)>,
    scaling_factor: f64,
}

impl ModelData {
    pub fn new(x_values: Vec<f64>, y_values: Vec<f64>) -> ModelData {
        if x_values.len() != y_values.len() {
            panic!(
                "lengths are not matched for x_values and y_values: x_values {}, y_values {}",
                x_values.len(),
                y_values.len()
            );
        }
        let mut data = x_values
            .into_iter()
            .zip(y_values.into_iter())
            .collect::<Vec<(f64, f64)>>();

        data.sort_by(|a, b| a.1.partial_cmp(&b.1).unwrap());

        ModelData {
            data: data,
            idx: 0usize,
            scaling_factor: 1f64,
        }
    }

    pub fn set_scale(&mut self, scale: f64) {
        self.scaling_factor = scale;
    }

    pub fn len(&self) -> usize {
        self.data.len()
    }
    pub fn get(&self, idx: usize) -> (f64, f64) {
        self.data[idx]
    }

    pub fn get_x(&self, idx: usize) -> f64 {
        self.data[idx].0
    }

    pub fn get_y(&self, idx: usize) -> f64 {
        self.data[idx].1
    }

    pub fn get_range(&self, start: usize, end: usize) -> ModelData {
        let mut range_x_value: Vec<f64> = vec![];
        let mut range_y_value: Vec<f64> = vec![];
        for i in start..end {
            let (x, y) = self.get(i);
            range_x_value.push(x);
            range_y_value.push(y);
        }
        let range_data = range_x_value
            .into_iter()
            .zip(range_y_value.into_iter())
            .collect::<Vec<(f64, f64)>>();

        ModelData {
            data: range_data,
            idx: self.idx,
            scaling_factor: self.scaling_factor,
        }
    }

    pub fn get_all_x(&self) -> Vec<f64> {
        self.data.iter().map(|(x, _)| *x).collect::<Vec<f64>>()
    }

    pub fn get_all_y(&self) -> Vec<f64> {
        self.data
            .iter()
            .map(|(_, y)| *y * self.scaling_factor)
            .collect::<Vec<f64>>()
    }
}

impl Iterator for ModelData {
    type Item = (f64, f64);

    fn next(&mut self) -> Option<Self::Item> {
        if self.idx >= self.len() {
            return None;
        }
        let tuple = self.get(self.idx);
        self.idx += 1usize;
        return Some(tuple);
    }
}
>>>>>>> 09da7535
<|MERGE_RESOLUTION|>--- conflicted
+++ resolved
@@ -19,15 +19,6 @@
 // pub use linear::LogLinearModel;
 // use log::*;
 //
-<<<<<<< HEAD
-// pub trait Model {
-//     fn name(&self) -> String;
-//     fn predict(&self, x: f64) -> f64;
-//     fn predict_list(&self, x_values: &Vec<f64>) -> Vec<f64>;
-//     fn evaluate(&self, x_test: &Vec<f64>, y_test: &Vec<f64>) -> f64;
-// }
-//
-=======
 pub trait Model {
     fn name(&self) -> String;
     fn predict(&self, x: f64) -> f64;
@@ -35,104 +26,11 @@
     fn evaluate(&self, x_test: &Vec<f64>, y_test: &Vec<f64>) -> f64;
 }
 
->>>>>>> 09da7535
 #[derive(Clone, Debug)]
 pub struct ModelData {
     // x_values: Vec<f64>,
     // y_values: Vec<f64>,
     idx: usize,
-<<<<<<< HEAD
-    data: Vec<Point<f64>>,
-    scaling_factor: f64,
-}
-//
-// impl ModelData {
-//     pub fn new(x_values: Vec<f64>, y_values: Vec<f64>) -> ModelData {
-//         if x_values.len() != y_values.len() {
-//             panic!(
-//                 "lengths are not matched for x_values and y_values: x_values {}, y_values {}",
-//                 x_values.len(),
-//                 y_values.len()
-//             );
-//         }
-//         let mut data = x_values
-//             .into_iter()
-//             .zip(y_values.into_iter())
-//             .collect::<Vec<(f64, f64)>>();
-//
-//         data.sort_by(|a, b| a.1.partial_cmp(&b.1).unwrap());
-//
-//         ModelData {
-//             data: data,
-//             idx: 0usize,
-//             scaling_factor: 1f64,
-//         }
-//     }
-//
-//     pub fn set_scale(&mut self, scale: f64) {
-//         self.scaling_factor = scale;
-//     }
-//
-//     pub fn len(&self) -> usize {
-//         self.data.len()
-//     }
-//     pub fn get(&self, idx: usize) -> (f64, f64) {
-//         self.data[idx]
-//     }
-//
-//     pub fn get_x(&self, idx: usize) -> f64 {
-//         self.data[idx].0
-//     }
-//
-//     pub fn get_y(&self, idx: usize) -> f64 {
-//         self.data[idx].1
-//     }
-//
-//     pub fn get_range(&self, start: usize, end: usize) -> ModelData {
-//         let mut range_x_value: Vec<f64> = vec![];
-//         let mut range_y_value: Vec<f64> = vec![];
-//         for i in start..end {
-//             let (x, y) = self.get(i);
-//             range_x_value.push(x);
-//             range_y_value.push(y);
-//         }
-//         let range_data = range_x_value
-//             .into_iter()
-//             .zip(range_y_value.into_iter())
-//             .collect::<Vec<(f64, f64)>>();
-//
-//         ModelData {
-//             data: range_data,
-//             idx: self.idx,
-//             scaling_factor: self.scaling_factor,
-//         }
-//     }
-//
-//     pub fn get_all_x(&self) -> Vec<f64> {
-//         self.data.iter().map(|(x, _)| *x).collect::<Vec<f64>>()
-//     }
-//
-//     pub fn get_all_y(&self) -> Vec<f64> {
-//         self.data
-//             .iter()
-//             .map(|(_, y)| *y * self.scaling_factor)
-//             .collect::<Vec<f64>>()
-//     }
-// }
-//
-// impl Iterator for ModelData {
-//     type Item = (f64, f64);
-//
-//     fn next(&mut self) -> Option<Self::Item> {
-//         if self.idx >= self.len() {
-//             return None;
-//         }
-//         let tuple = self.get(self.idx);
-//         self.idx += 1usize;
-//         return Some(tuple);
-//     }
-// }
-=======
     data: Vec<(f64, f64)>,
     scaling_factor: f64,
 }
@@ -222,5 +120,4 @@
         self.idx += 1usize;
         return Some(tuple);
     }
-}
->>>>>>> 09da7535
+}